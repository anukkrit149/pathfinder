[package]
name = "pathfinder-compiler"
version = { workspace = true }
authors = { workspace = true }
edition = { workspace = true }
license = { workspace = true }
rust-version = { workspace = true }
# See more keys and their definitions at https://doc.rust-lang.org/cargo/reference/manifest.html

[dependencies]
anyhow = { workspace = true }
<<<<<<< HEAD
cairo-lang-starknet-classes = "=2.6.0"
=======
cairo-lang-starknet-classes = { workspace = true }
>>>>>>> 69f71d47
casm-compiler-v1_0_0-alpha6 = { package = "cairo-lang-starknet", git = "https://github.com/starkware-libs/cairo", tag = "v1.0.0-alpha.6" }
casm-compiler-v1_0_0-rc0 = { package = "cairo-lang-starknet", git = "https://github.com/starkware-libs/cairo", tag = "v1.0.0-rc0" }
casm-compiler-v1_1_1 = { package = "cairo-lang-starknet", version = "=1.1.1" }
casm-compiler-v2 = { package = "cairo-lang-starknet", version = "=2.6.0" }
pathfinder-common = { path = "../common" }
pathfinder-crypto = { path = "../crypto" }
semver = { workspace = true }
serde = { workspace = true, features = ["derive"] }
serde_json = { workspace = true, features = [
    "arbitrary_precision",
    "raw_value",
] }

[dev-dependencies]
starknet-gateway-test-fixtures = { path = "../gateway-test-fixtures" }<|MERGE_RESOLUTION|>--- conflicted
+++ resolved
@@ -9,11 +9,7 @@
 
 [dependencies]
 anyhow = { workspace = true }
-<<<<<<< HEAD
-cairo-lang-starknet-classes = "=2.6.0"
-=======
 cairo-lang-starknet-classes = { workspace = true }
->>>>>>> 69f71d47
 casm-compiler-v1_0_0-alpha6 = { package = "cairo-lang-starknet", git = "https://github.com/starkware-libs/cairo", tag = "v1.0.0-alpha.6" }
 casm-compiler-v1_0_0-rc0 = { package = "cairo-lang-starknet", git = "https://github.com/starkware-libs/cairo", tag = "v1.0.0-rc0" }
 casm-compiler-v1_1_1 = { package = "cairo-lang-starknet", version = "=1.1.1" }
